package flags

import (
	"github.com/spf13/cobra"
	"github.com/spf13/pflag"
	"github.com/spotinst/spotctl/internal/log"
)

const (
	// Ocean.
	FlagOceanName                       string = "name"
	FlagOceanRegion                     string = "region"
	FlagOceanControllerID               string = "controller-id"
	FlagOceanClusterID                  string = "cluster-id"
	FlagOceanSpecID                     string = "spec-id"
	FlagOceanSpotPercentage             string = "spot-percentage"
	FlagOceanDrainingTimeout            string = "draining-timeout"
	FlagOceanUtilizeReserveInstances    string = "utilize-reserved-instances"
	FlagOceanFallbackOnDemand           string = "fallback-ondemand"
	FlagOceanMinSize                    string = "min-size"
	FlagOceanMaxSize                    string = "max-size"
	FlagOceanTargetSize                 string = "target-size"
	FlagOceanSubnetIDs                  string = "subnet-ids"
	FlagOceanInstancesTypesWhitelist    string = "instance-types-whitelist"
	FlagOceanInstancesTypesBlacklist    string = "instance-types-blacklist"
	FlagOceanSecurityGroupIDs           string = "security-group-ids"
	FlagOceanImageID                    string = "image-id"
	FlagOceanKeyPair                    string = "key-pair"
	FlagOceanUserData                   string = "user-data"
	FlagOceanRootVolumeSize             string = "root-volume-size"
	FlagOceanAssociatePublicIPAddress   string = "associate-public-ip-address"
	FlagOceanEnableMonitoring           string = "enable-monitoring"
	FlagOceanEnableEBSOptimization      string = "enable-ebs-optimization"
	FlagOceanIamInstanceProfileName     string = "iam-instance-profile-name"
	FlagOceanIamInstanceProfileARN      string = "iam-instance-profile-arn"
	FlagOceanLoadBalancerName           string = "load-balancer-name"
	FlagOceanLoadBalancerARN            string = "load-balancer-arn"
	FlagOceanLoadBalancerType           string = "load-balancer-type"
	FlagOceanEnableAutoScaler           string = "enable-auto-scaler"
	FlagOceanEnableAutoScalerAutoConfig string = "enable-auto-scaler-autoconfig"
	FlagOceanCooldown                   string = "cooldown"
	FlagOceanHeadroomCPUPerUnit         string = "headroom-cpu-per-unit"
	FlagOceanHeadroomMemoryPerUnit      string = "headroom-memory-per-unit"
	FlagOceanHeadroomGPUPerUnit         string = "headroom-gpu-per-unit"
	FlagOceanHeadroomNumPerUnit         string = "headroom-num-per-unit"
	FlagOceanResourceLimitMaxVCPU       string = "resource-limit-max-vcpu"
	FlagOceanResourceLimitMaxMemory     string = "resource-limit-max-memory"
	FlagOceanEvaluationPeriods          string = "evaluation-periods"
	FlagOceanMaxScaleDownPercentage     string = "max-scale-down-percentage"
	FlagOceanRolloutID                  string = "rollout-id"
	FlagOceanRolloutComment             string = "comment"
	FlagOceanRolloutBatchSizePercentage string = "batch-size-percentage"
	FlagOceanRolloutDisableAutoScaling  string = "disable-auto-scaling"
	FlagOceanRolloutSpecIDs             string = "spec-ids"
	FlagOceanRolloutInstanceIDs         string = "instance-ids"

	// Wave.
<<<<<<< HEAD
	FlagWaveRegion                   string = "region"
	FlagWaveClusterID                string = "cluster-id"
	FlagWaveClusterName              string = "cluster-name"
	FlagWaveConfigFile               string = "config-file"
	FlagWaveImage                    string = "wave-image"
	FlagWaveDeleteOceanCluster       string = "delete-ocean"
	FlagWaveDeleteClusterPurge       string = "purge"
	FlagWaveClusterState             string = "state"
	FlagWaveSparkApplicationName     string = "name"
	FlagWaveSparkApplicationEntityID string = "id"
	FlagWaveSparkApplicationSparkID  string = "spark-id"
	FlagWaveSparkApplicationState    string = "state"
=======
	FlagWaveRegion      string = "region"
	FlagWaveClusterID   string = "cluster-id"
	FlagWaveClusterName string = "cluster-name"
	FlagWaveConfigFile  string = "config-file"
	FlagWaveImage       string = "wave-image"
	FlagWaveChartSpec   string = "wave-chart-spec"
>>>>>>> 45019510
)

func Log(cmd *cobra.Command) {
	cmd.Flags().VisitAll(func(flag *pflag.Flag) {
		log.Debugf("FLAG: --%s=%q", flag.Name, flag.Value)
	})
}<|MERGE_RESOLUTION|>--- conflicted
+++ resolved
@@ -55,12 +55,12 @@
 	FlagOceanRolloutInstanceIDs         string = "instance-ids"
 
 	// Wave.
-<<<<<<< HEAD
 	FlagWaveRegion                   string = "region"
 	FlagWaveClusterID                string = "cluster-id"
 	FlagWaveClusterName              string = "cluster-name"
 	FlagWaveConfigFile               string = "config-file"
 	FlagWaveImage                    string = "wave-image"
+	FlagWaveChartSpec                string = "wave-chart-spec"
 	FlagWaveDeleteOceanCluster       string = "delete-ocean"
 	FlagWaveDeleteClusterPurge       string = "purge"
 	FlagWaveClusterState             string = "state"
@@ -68,14 +68,6 @@
 	FlagWaveSparkApplicationEntityID string = "id"
 	FlagWaveSparkApplicationSparkID  string = "spark-id"
 	FlagWaveSparkApplicationState    string = "state"
-=======
-	FlagWaveRegion      string = "region"
-	FlagWaveClusterID   string = "cluster-id"
-	FlagWaveClusterName string = "cluster-name"
-	FlagWaveConfigFile  string = "config-file"
-	FlagWaveImage       string = "wave-image"
-	FlagWaveChartSpec   string = "wave-chart-spec"
->>>>>>> 45019510
 )
 
 func Log(cmd *cobra.Command) {
