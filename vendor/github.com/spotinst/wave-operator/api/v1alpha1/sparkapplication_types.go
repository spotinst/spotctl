/*


Licensed under the Apache License, Version 2.0 (the "License");
you may not use this file except in compliance with the License.
You may obtain a copy of the License at

    http://www.apache.org/licenses/LICENSE-2.0

Unless required by applicable law or agreed to in writing, software
distributed under the License is distributed on an "AS IS" BASIS,
WITHOUT WARRANTIES OR CONDITIONS OF ANY KIND, either express or implied.
See the License for the specific language governing permissions and
limitations under the License.
*/

package v1alpha1

import (
	v1 "k8s.io/api/core/v1"
	metav1 "k8s.io/apimachinery/pkg/apis/meta/v1"
)

type SparkHeritage string

const (
	SparkHeritageSubmit   SparkHeritage = "spark-submit"
	SparkHeritageOperator SparkHeritage = "spark-operator"
	SparkHeritageJupyter  SparkHeritage = "jupyter-notebook"
)

// SparkApplicationSpec defines the desired state of SparkApplication
type SparkApplicationSpec struct {

	//uniquely identifies the spark application, and is shared as a label on all driver and executor pods
	ApplicationId string `json:"applicationId"`

	//the name of the spark application
	ApplicationName string `json:"applicationName"`

	//specifies whether the application originates from spark-operator, from a jupyter notebook, or from spark-submit directly
	Heritage SparkHeritage `json:"heritage"`
}

// SparkApplicationStatus defines the observed state of SparkApplication
type SparkApplicationStatus struct {
	//summarizes information about the spark application
	Data SparkApplicationData `json:"data"`
}

//SparkApplicationData
type SparkApplicationData struct {

	//the runtime configuration of the spark application
	SparkProperties map[string]string `json:"sparkProperties"`

	//collects statistics of the application run
	RunStatistics Statistics `json:"runStatistics"`

	//a reference to the driver pod
	Driver Pod `json:"driver"`

	//a list of references to the executor pods
	Executors []Pod `json:"executors"`
}

type Statistics struct {

	//the list of attempts to run the application
	Attempts []Attempt `json:"attempts"`

	//the network traffic read into the pods
	TotalInputBytes int64 `json:"totalInputBytes"`

	//the network traffic written from the pods
	TotalOutputBytes int64 `json:"totalOutputBytes"`

	//the total executor time in the attempt
	TotalExecutorCpuTime int64 `json:"totalExecutorCpuTime"`

	//details of the application's executors
	Executors []Executor `json:"executors"`
}

type Attempt struct {

	//the unix timestamp of application start
	StartTimeEpoch int64 `json:"startTimeEpoch"`

	//the unix timestamp of application end
	EndTimeEpoch int64 `json:"endTimeEpoch"`

	//the unix timestamp of application update
	LastUpdatedEpoch int64 `json:"lastUpdatedEpoch"`

	//indicates success or failure
	Completed bool `json:"completed"`

	//the application spark version
	AppSparkVersion string `json:"appSparkVersion"`
}

type Executor struct {

	//the executor ID
	Id string `json:"id"`

	//the timestamp of executor added event
	AddTime string `json:"addTime"`
}

type Pod struct {
	//the name of the pod
	Name string `json:"podName"`
	//the namespace of the pod
	Namespace string `json:"podNamespace"`
	//the kubernetes object UID
	UID string `json:"podUid"`
	//the phase of the pod
	Phase v1.PodPhase `json:"phase"`
	//the set of container statuses
	Statuses []v1.ContainerStatus `json:"containerStatuses"`
<<<<<<< HEAD
	//the pod's creation timestamp
	CreationTimestamp metav1.Time `json:"creationTimestamp,omitempty"`
	//the pod's deletion timestamp
	DeletionTimestamp *metav1.Time `json:"deletionTimestamp,omitempty"`
	//the pod's labels
	Labels map[string]string `json:"labels"`
=======
	//has the pod been marked as deleted
	Deleted bool `json:"deleted"`
>>>>>>> d1aac24f
}

// +kubebuilder:object:root=true

// SparkApplication is the Schema for the SparkApplications API
type SparkApplication struct {
	metav1.TypeMeta   `json:",inline"`
	metav1.ObjectMeta `json:"metadata,omitempty"`

	Spec   SparkApplicationSpec   `json:"spec,omitempty"`
	Status SparkApplicationStatus `json:"status,omitempty"`
}

// +kubebuilder:object:root=true

// SparkApplicationList contains a list of SparkApplication
type SparkApplicationList struct {
	metav1.TypeMeta `json:",inline"`
	metav1.ListMeta `json:"metadata,omitempty"`
	Items           []SparkApplication `json:"items"`
}

func init() {
	SchemeBuilder.Register(&SparkApplication{}, &SparkApplicationList{})
}<|MERGE_RESOLUTION|>--- conflicted
+++ resolved
@@ -77,9 +77,6 @@
 
 	//the total executor time in the attempt
 	TotalExecutorCpuTime int64 `json:"totalExecutorCpuTime"`
-
-	//details of the application's executors
-	Executors []Executor `json:"executors"`
 }
 
 type Attempt struct {
@@ -100,15 +97,6 @@
 	AppSparkVersion string `json:"appSparkVersion"`
 }
 
-type Executor struct {
-
-	//the executor ID
-	Id string `json:"id"`
-
-	//the timestamp of executor added event
-	AddTime string `json:"addTime"`
-}
-
 type Pod struct {
 	//the name of the pod
 	Name string `json:"podName"`
@@ -120,17 +108,8 @@
 	Phase v1.PodPhase `json:"phase"`
 	//the set of container statuses
 	Statuses []v1.ContainerStatus `json:"containerStatuses"`
-<<<<<<< HEAD
-	//the pod's creation timestamp
-	CreationTimestamp metav1.Time `json:"creationTimestamp,omitempty"`
-	//the pod's deletion timestamp
-	DeletionTimestamp *metav1.Time `json:"deletionTimestamp,omitempty"`
-	//the pod's labels
-	Labels map[string]string `json:"labels"`
-=======
 	//has the pod been marked as deleted
 	Deleted bool `json:"deleted"`
->>>>>>> d1aac24f
 }
 
 // +kubebuilder:object:root=true
