package install

import (
	"errors"
	"fmt"
	"io/ioutil"
	"os"
	"reflect"

	"github.com/go-logr/logr"
	"github.com/google/go-cmp/cmp"
	"github.com/spotinst/wave-operator/api/v1alpha1"
	"github.com/spotinst/wave-operator/catalog"
	"gopkg.in/yaml.v3"
	"helm.sh/helm/v3/pkg/action"
	"helm.sh/helm/v3/pkg/chart/loader"
	"helm.sh/helm/v3/pkg/cli"
	_ "helm.sh/helm/v3/pkg/downloader"
	_ "helm.sh/helm/v3/pkg/getter"
	"helm.sh/helm/v3/pkg/release"
	"helm.sh/helm/v3/pkg/storage/driver"
	"k8s.io/cli-runtime/pkg/genericclioptions"
)

var (
	// ErrReleaseNotFound duplicates the helm error from the driver package
	ErrReleaseNotFound = errors.New("release: not found")
)

const (
	Failed      string = "failed"
	Progressing string = "progressing"
	Uninstalled string = "uninstalled"
	Deployed    string = "deployed"
	Unknown     string = "unknown"
)

type Installer interface {

	// Namespace where components are installed, the namespace must exist before Install() is called
	GetNamespace() string

	// Set the namespace where components are installed
	SetNamespace(namespace string)

	// returns the release name for a given chart
	GetReleaseName(chartName string) string

	// Install applies a helm chart to a cluster.  It's a lightweight wrapper around the helm 3 code
	Install(name string, repository string, version string, values string) error

	// Get a details of an installation
	Get(name string) (*Installation, error)

	// Upgrade applies a helm chart to a cluster.  It's a lightweight wrapper around the helm 3 code
	Upgrade(name string, repository string, version string, values string) error
	//Upgrade(rlsName string, chart *chart.Chart, vals map[string]string, namespace string, opts ...bool) (*release.Release, error)

	IsUpgrade(comp *v1alpha1.WaveComponent, i *Installation) bool

	// Delete removes a helm release from a cluster.  It's a lightweight wrapper around the helm 3 code
	Delete(name string, repository string, version string, values string) error
}

// Installation represents a helm release, that is, a chart installed into a cluster
type Installation struct {
	Name        string
	Version     string
	Values      map[string]interface{}
	Status      string
	Description string
}

func NewInstallation(name, version, status, description string, vals map[string]interface{}) *Installation {
	if vals == nil {
		vals = map[string]interface{}{}
	}
	return &Installation{
		Name:        name,
		Version:     version,
		Status:      status,
		Values:      vals,
		Description: description,
	}
}

type HelmInstaller struct {
	prefix       string
	namespace    string
	ClientGetter genericclioptions.RESTClientGetter
	Log          logr.Logger
}

// helm libraries require a logger function of particular form, different from zap's Info()
func (i *HelmInstaller) logForHelm(format string, v ...interface{}) {
	i.Log.Info(fmt.Sprintf(format, v...))
}

// GetHelm matches type controller.InstallerGetter, returns a HelmInstaller
var GetHelm = func(name string, getter genericclioptions.RESTClientGetter, log logr.Logger) Installer {
	return &HelmInstaller{
		prefix:       name,
		namespace:    catalog.SystemNamespace,
		ClientGetter: getter,
		Log:          log,
	}
}

func (i *HelmInstaller) GetNamespace() string {
	return i.namespace
}

func (i *HelmInstaller) SetNamespace(namespace string) {
	i.namespace = namespace
}

func (i *HelmInstaller) Get(name string) (*Installation, error) {
	cfg, err := i.getActionConfig(i.namespace)
	if err != nil {
		return nil, fmt.Errorf("failed to get action config, %w", err)
	}
	act := action.NewGet(cfg)
	rel, err := act.Run(name)
	if err != nil {
		if err == driver.ErrReleaseNotFound {
			return nil, ErrReleaseNotFound
		}
		return nil, err
	}
	return NewInstallation(
		rel.Name,
		rel.Chart.Metadata.Version,
		translateStatus(rel.Info.Status),
		rel.Info.Description,
		rel.Config,
	), nil
}

func translateStatus(status release.Status) string {
	switch status {
	case release.StatusFailed, release.StatusSuperseded:
		return Failed
	case release.StatusPendingInstall, release.StatusPendingRollback, release.StatusPendingUpgrade, release.StatusUninstalling:
		return Progressing
	case release.StatusUninstalled:
		return Uninstalled
	case release.StatusDeployed:
		return Deployed
	case release.StatusUnknown:
		return Unknown
	default:
		return ""
	}
}

// https://stackoverflow.com/questions/59782217/run-helm3-client-from-in-cluster
func (i *HelmInstaller) getActionConfig(namespace string) (*action.Configuration, error) {
	actionConfig := new(action.Configuration)

	if err := actionConfig.Init(i.ClientGetter, namespace, "secret", i.logForHelm); err != nil {
		return nil, err
	}
	return actionConfig, nil
}

func (i *HelmInstaller) Upgrade(chartName string, repository string, version string, values string) error {

	var vals map[string]interface{}
	err := yaml.Unmarshal([]byte(values), &vals)
	if err != nil {
		return fmt.Errorf("invalid values configuration, %w", err)
	}

	for k, v := range vals {
		i.Log.Info("values", k, v)
	}

	cfg, err := i.getActionConfig(i.namespace)
	if err != nil {
		return fmt.Errorf("failed to get action config, %w", err)
	}

	upgradeAction := action.NewUpgrade(cfg)

	releaseName := i.GetReleaseName(chartName)
	upgradeAction.Namespace = i.namespace
	upgradeAction.ChartPathOptions.RepoURL = repository
	upgradeAction.ChartPathOptions.Version = version

	settings := &cli.EnvSettings{}
	cache, err := ioutil.TempDir(os.TempDir(), "wavecache-")
	if err != nil {
		return fmt.Errorf("unable to create cache directory, %s", err)
	}
	defer os.RemoveAll(cache)
	settings.RepositoryCache = os.TempDir()

	cp, err := upgradeAction.ChartPathOptions.LocateChart(chartName, settings)
	if err != nil {
		return fmt.Errorf("failed to locate chart %s, %w", chartName, err)
	}

	chrt, err := loader.Load(cp)
	if err != nil {
		return fmt.Errorf("failed to load chart %s, %w", cp, err)

	}

	rel, err := upgradeAction.Run(releaseName, chrt, vals)
	if err != nil {
		return fmt.Errorf("installation error, %w", err)

	}
	i.Log.Info("installed", "release", rel.Name)
	return nil
}

func (i *HelmInstaller) Install(chartName string, repository string, version string, values string) error {

	var vals map[string]interface{}
	err := yaml.Unmarshal([]byte(values), &vals)
	if err != nil {
		return fmt.Errorf("invalid values configuration, %w", err)
	}

	releaseName := i.GetReleaseName(chartName)

	cfg, err := i.getActionConfig(i.namespace)
	if err != nil {
		return fmt.Errorf("failed to get action config, %w", err)
	}

	getAction := action.NewGet(cfg)
	rel, err := getAction.Run(releaseName)

	if err != nil && err != driver.ErrReleaseNotFound {
		return fmt.Errorf("existing release check failed, %w", err)
	} else if rel != nil {
		i.Log.Info("release already exists")
		return nil
	}

	//repo := fmt.Sprintf("%s/%s-%s.tgz", repository, chartName, version)
	installAction := action.NewInstall(cfg)

	installAction.ReleaseName = releaseName
	installAction.Namespace = i.namespace
	installAction.ChartPathOptions.RepoURL = repository
	installAction.ChartPathOptions.Version = version

	settings := &cli.EnvSettings{}
	cache, err := ioutil.TempDir(os.TempDir(), "wavecache-")
	if err != nil {
		return fmt.Errorf("unable to create cache directory, %s", err)
	}
	defer os.RemoveAll(cache)
	settings.RepositoryCache = os.TempDir()

	cp, err := installAction.ChartPathOptions.LocateChart(chartName, settings)
	if err != nil {
		return fmt.Errorf("failed to locate chart %s, %w", chartName, err)
	}

	chrt, err := loader.Load(cp)
	if err != nil {
		return fmt.Errorf("failed to load chart %s, %w", cp, err)
	}

	rel, err = installAction.Run(chrt, vals)
	if err != nil {
		return fmt.Errorf("installation error, %w", err)
	}
	i.Log.Info("installed", "release", rel.Name)
	return nil
}

func (i *HelmInstaller) GetReleaseName(name string) string {
	if i.prefix != "" {
		return i.prefix + "-" + name
	}
	return name
}

func (i *HelmInstaller) Delete(chartName string, repository string, version string, values string) error {

	var vals map[string]interface{}
	err := yaml.Unmarshal([]byte(values), &vals)
	if err != nil {
		return fmt.Errorf("invalid values configuration, %w", err)
	}

	releaseName := i.GetReleaseName(chartName)

	cfg, err := i.getActionConfig(i.namespace)
	if err != nil {
		return fmt.Errorf("failed to get action config, %w", err)
	}

	getAction := action.NewUninstall(cfg)
	rel, err := getAction.Run(releaseName)
	if err != nil {
<<<<<<< HEAD
		i.Log.Error(err, fmt.Sprintf("ignoring deletion error, %s", err.Error()))
	} else {
		i.Log.Info("removed", "release", rel.Release.Name)
=======
		i.Log.Error(err, "ignoring deletion error")
>>>>>>> d1aac24f
	}
	return nil
}

func (i *HelmInstaller) IsUpgrade(comp *v1alpha1.WaveComponent, inst *Installation) bool {
	if comp.Spec.Version != inst.Version {
		return true
	}
	var newVals map[string]interface{}
	err := yaml.Unmarshal([]byte(comp.Spec.ValuesConfiguration), &newVals)
	if err != nil {
		return true // fail properly later
	}
	if newVals == nil {
		newVals = map[string]interface{}{}
	}
	if !reflect.DeepEqual(newVals, inst.Values) {
		i.Log.Info("upgrade required", "diff", cmp.Diff(newVals, inst.Values))
		return true
	}
	return false
}<|MERGE_RESOLUTION|>--- conflicted
+++ resolved
@@ -299,14 +299,17 @@
 	getAction := action.NewUninstall(cfg)
 	rel, err := getAction.Run(releaseName)
 	if err != nil {
-<<<<<<< HEAD
-		i.Log.Error(err, fmt.Sprintf("ignoring deletion error, %s", err.Error()))
-	} else {
-		i.Log.Info("removed", "release", rel.Release.Name)
-=======
 		i.Log.Error(err, "ignoring deletion error")
->>>>>>> d1aac24f
-	}
+	}
+	//
+	// if err != nil && err != driver.ErrReleaseNotFound {
+	// 	return fmt.Errorf("existing release check failed, %w", err)
+	// } else if rel != nil {
+	// 	i.Log.Info("release already exists")
+	// 	return nil
+	// }
+
+	i.Log.Info("removed", "release", rel.Release.Name)
 	return nil
 }
 
